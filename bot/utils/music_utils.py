--- conflicted
+++ resolved
@@ -14,13 +14,8 @@
 import wavelink
 from wavelink.ext import spotify
 from enum import (Enum, auto)
-<<<<<<< HEAD
-from bot.utils.utils import (secondsToTime, secondsDivMod)
-from bot.ext.ui import (PageScroller)
-=======
 from bot.utils.utils import (secondsToTime, secondsDivMod, createSinglePage)
 from bot.utils.utils import (PageBehavior, PageIndices, InfoSeperators, InfoTextElem, ITL)
->>>>>>> 5abab02e
 from bot.ext.types import *
 
 WavelinkTrack = wavelink.GenericTrack
@@ -54,7 +49,6 @@
         self.interrupted = False
         self.np_message_id: int = None
         self.np_channel_id: int = None
-        # self.queue_displays: list[PageScroller] = []
 
 
     def setNowPlayingInfo(self, channel_id:int=None, message_id:int=None):
