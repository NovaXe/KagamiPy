--- conflicted
+++ resolved
@@ -444,13 +444,9 @@
         key_short = keyShortener(key)
         line = f"{line_number_str}{key_short} -"
 
-<<<<<<< HEAD
-        for sub_key, sub_value in key_value.items():
-=======
         # Sub key iteration
         for index, (sub_key, sub_value) in enumerate(key_value.items()):
 
->>>>>>> 5abab02e
             if custom_reprs and sub_key in custom_reprs:
                 custom_repr = custom_reprs[sub_key]
 
